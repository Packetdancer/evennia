--- conflicted
+++ resolved
@@ -3021,17 +3021,9 @@
                 return None
 
     def tag_obj(self, obj):
-<<<<<<< HEAD
-        try:
-            from evennia.typeclasses.tags import Tag
-            tag = Tag.objects.get(db_key=self.tagkey)
-=======
-        category = "event"
         from evennia.typeclasses.tags import Tag
         try:
-            tag = Tag.objects.get(db_key=self.tagkey, db_category=category,
-                                  db_data=self.tagdata)
->>>>>>> 1d72424e
+            tag = Tag.objects.get(db_key=self.tagkey)
         except Tag.DoesNotExist:
             tag = Tag.objects.create(db_key=self.tagkey, db_data=self.tagdata,
                                      db_category="event")
