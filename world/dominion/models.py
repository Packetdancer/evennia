--- conflicted
+++ resolved
@@ -2036,7 +2036,6 @@
         Inform.bulk_inform(players, text=text, category=category)
 
 
-<<<<<<< HEAD
 class UnitTypeInfo(models.Model):
     INFANTRY = unit_constants.INFANTRY
     PIKE = unit_constants.PIKE
@@ -2074,10 +2073,7 @@
         verbose_name_plural = "Unit Modifiers"
     
 
-class ClueForOrg(models.Model):
-=======
 class ClueForOrg(SharedMemoryModel):
->>>>>>> a88e07ef
     clue = models.ForeignKey('character.Clue', related_name="org_discoveries", db_index=True)
     org = models.ForeignKey('Organization', related_name="clue_discoveries", db_index=True)
     revealed_by = models.ForeignKey('character.RosterEntry', related_name="clues_added_to_orgs", blank=True, null=True,
@@ -2583,7 +2579,7 @@
         along with do_weekly_adjustment. Error checking on the validity
         of orders should be done at the player-command level, not here.
         """
-        orders = self.pending_orders
+        # orders = self.pending_orders
         # stoof here later
         self.orders.filter(week__lt=week - 1).update(complete=True)
         # if not orders:
@@ -2840,11 +2836,7 @@
         self.save()
     
 
-<<<<<<< HEAD
 class MilitaryUnit(UnitTypeInfo):
-=======
-class MilitaryUnit(SharedMemoryModel):
->>>>>>> a88e07ef
     """
     An individual unit belonging to an army for a domain. Each unit can have its own
     commander, while the overall army has its general. It is assumed that every
@@ -2906,10 +2898,11 @@
         Args:
             qty: an integer
         """
-        unit.quantity -= qty
-        unit.save()
-        MilitaryUnit.objects.create(origin=self.origin, army=self.army, orders=self.orders, quantity=qty, level=self.level, 
-                                    equipment=self.equipment, xp=self.xp, hostile_area=self.hostile_area)
+        self.quantity -= qty
+        self.save()
+        MilitaryUnit.objects.create(origin=self.origin, army=self.army, orders=self.orders, quantity=qty,
+                                    level=self.level, equipment=self.equipment, xp=self.xp,
+                                    hostile_area=self.hostile_area)
     
     def decimate(self, amount=0.10):
         """
